--- conflicted
+++ resolved
@@ -95,7 +95,6 @@
 
 where `material_dict.json` is like
 ```
-<<<<<<< HEAD
 {
   "pot": {
     "density": 300,
@@ -116,47 +115,24 @@
     "material_id": 0
   }
 }
-=======
-cd segmentation
-gdown --folder "https://drive.google.com/drive/folders/1pe9-cOQeYuSkB07tFixekSw_KdER2J6p" -O nerf_model
->>>>>>> 7705a18b
 ```
 specifying the text_query for each part and the material properties for each part. We'd use CLIP to segment the scene to the part names and apply the material properties to the parts.
 
 For debugging, run
 
 ```
-<<<<<<< HEAD
 python -m http.server 8000        
 ```
 then visualize `pc.html` in the browser, which loaded the saved material field under 
  ```
  const path = `render_outputs/${obj_id}/material_field.ply`
-=======
-python segmentation.py \
-    --query leaves \
-    --result_dir nerf_model \
-    --threshold 0.2
->>>>>>> 7705a18b
 ```
 
 For running physics simulation, run
 
 ```
 cd third_party/PhysGaussian
-<<<<<<< HEAD
 xvfb-run -a  python gs_simulation_pc.py --point_cloud_path /home/vlongle/code/diffPhys3d/render_outputs/ecb91f433f144a7798724890f0528b23/material_field.ply --output_path nerf_pc_ununiform_custom_output --config ./config/custom_config.json --render_img --compile_video --white_bg --debug
-=======
-python gs_simulation_pc_nonuniform.py \
-    --point_cloud_path ../../segmentation/nerf_model/pc.ply \
-    --similarity_path ../../segmentation/outputs_segmentation/dense_similarities.npy \
-    --output_path nerf_pc_ununiform_custom_output \
-    --config ./config/custom_config.json \
-    --render_img \
-    --compile_video \
-    --white_bg \
-    --debug
->>>>>>> 7705a18b
 ```
 
 ## Command
