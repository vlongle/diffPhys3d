--- conflicted
+++ resolved
@@ -26,6 +26,7 @@
     if args.obj_path is None:
         download_cmd = f"python download_objaverse.py --obj_id {args.obj_id}"
         os.system(download_cmd)
+        os.system(download_cmd)
     
     # Use obj_path if provided, otherwise use obj_id
     obj_param = f"--obj_path {args.obj_path}" if args.obj_path is not None else f"--obj_id {args.obj_id}"
@@ -45,15 +46,9 @@
     train_cmd = f"ns-train {method} --data {path_prefix}/data/{args.obj_id} --max-num-iterations {args.train_steps} --viewer.quit-on-train-completion True --save_only_latest_checkpoint False --output_dir {path_prefix}/outputs"
 
 
-<<<<<<< HEAD
-    # os.system(blender_render_cmd)
-    # os.system(convert_cmd)
-    # os.system(train_cmd)
-=======
     os.system(blender_render_cmd)
     os.system(convert_cmd)
     os.system(train_cmd)
->>>>>>> 67228994
     
     # # #  # Find the latest config file in the output directory
     output_dir = f"{path_prefix}/outputs/{args.obj_id}/{method}"
